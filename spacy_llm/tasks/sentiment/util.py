--- conflicted
+++ resolved
@@ -30,8 +30,5 @@
         )
         for example in examples
     ]
-<<<<<<< HEAD
-    return {"acc_sentiment": 1 - (sum(score_diffs) / len(score_diffs))}
-=======
-    return {"acc_sentiment": sum(score_diffs) / len(score_diffs)}
->>>>>>> 6207842f
+
+    return {"acc_sentiment": 1 - (sum(score_diffs) / len(score_diffs))}