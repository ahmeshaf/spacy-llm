from spacy import Language

from ..pipeline.llm import DEFAULT_CACHE_CONFIG, DEFAULT_MODEL_CONFIG, DEFAULT_SAVE_IO
from ..pipeline.llm import DEFAULT_VALIDATE_TYPES, make_llm
from .builtin_task import BuiltinTask
from .lemma import LemmaTask, make_lemma_task
from .ner import NERTask, make_ner_task_v3
from .noop import NoopTask, make_noop_task
from .rel import RELTask, make_rel_task
from .sentiment import SentimentTask, make_sentiment_task
<<<<<<< HEAD
from .spancat import SpanCatTask, make_spancat_task, make_spancat_task_v2
from .srl_task import SRLTask, make_srl_task
=======
from .spancat import SpanCatTask, make_spancat_task_v3
>>>>>>> 8e9a11b9
from .summarization import SummarizationTask, make_summarization_task
from .textcat import TextCatTask, make_textcat_task

_LATEST_TASKS = (
    "spacy.NER.v3",
    "spacy.REL.v1",
    "spacy.Sentiment.v1",
    "spacy.SpanCat.v3",
    "spacy.Summarization.v1",
    "spacy.TextCat.v3",
)

# Register llm_TASK factories with default models.
for task_handle in _LATEST_TASKS:
    Language.factory(
        name=f"llm_{task_handle.split('.')[1].lower()}",
        default_config={
            "task": {"@llm_tasks": task_handle},
            "model": DEFAULT_MODEL_CONFIG,
            "cache": DEFAULT_CACHE_CONFIG,
            "save_io": DEFAULT_SAVE_IO,
            "validate_types": DEFAULT_VALIDATE_TYPES,
        },
        func=make_llm,
    )

__all__ = [
    "make_lemma_task",
    "make_ner_task_v3",
    "make_noop_task",
    "make_rel_task",
    "make_sentiment_task",
<<<<<<< HEAD
    "make_spancat_task",
    "make_spancat_task_v2",
    "make_srl_task",
=======
    "make_spancat_task_v3",
>>>>>>> 8e9a11b9
    "make_summarization_task",
    "make_textcat_task",
    "BuiltinTask",
    "LemmaTask",
    "NERTask",
    "NoopTask",
    "RELTask",
    "SentimentTask",
    "SpanCatTask",
    "SRLTask",
    "SummarizationTask",
    "TextCatTask",
]<|MERGE_RESOLUTION|>--- conflicted
+++ resolved
@@ -8,12 +8,8 @@
 from .noop import NoopTask, make_noop_task
 from .rel import RELTask, make_rel_task
 from .sentiment import SentimentTask, make_sentiment_task
-<<<<<<< HEAD
-from .spancat import SpanCatTask, make_spancat_task, make_spancat_task_v2
+from .spancat import SpanCatTask, make_spancat_task_v3
 from .srl_task import SRLTask, make_srl_task
-=======
-from .spancat import SpanCatTask, make_spancat_task_v3
->>>>>>> 8e9a11b9
 from .summarization import SummarizationTask, make_summarization_task
 from .textcat import TextCatTask, make_textcat_task
 
@@ -22,6 +18,7 @@
     "spacy.REL.v1",
     "spacy.Sentiment.v1",
     "spacy.SpanCat.v3",
+    "spacy.SRL.v1",
     "spacy.Summarization.v1",
     "spacy.TextCat.v3",
 )
@@ -46,13 +43,7 @@
     "make_noop_task",
     "make_rel_task",
     "make_sentiment_task",
-<<<<<<< HEAD
-    "make_spancat_task",
-    "make_spancat_task_v2",
-    "make_srl_task",
-=======
     "make_spancat_task_v3",
->>>>>>> 8e9a11b9
     "make_summarization_task",
     "make_textcat_task",
     "BuiltinTask",
